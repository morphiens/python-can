#!/usr/bin/env python
# coding: utf-8

"""
Exposes several methods for transmitting cyclic messages.

The main entry point to these classes should be through
:meth:`can.BusABC.send_periodic`.
"""

import abc
import logging
<<<<<<< HEAD
=======

>>>>>>> 0b7de38f
import threading
import time


log = logging.getLogger('can.bcm')


class CyclicTask(object):
    """
    Abstract Base for all Cyclic Tasks
    """

    @abc.abstractmethod
    def stop(self):
        """Cancel this periodic task.
        """


class CyclicSendTaskABC(CyclicTask):
    """
    Message send task with defined period
    """

    def __init__(self, message, period):
        """
        :param message: The :class:`can.Message` to be sent periodically.
        :param float period: The rate in seconds at which to send the message.
        """
        self.message = message
        self.can_id = message.arbitration_id
        self.arbitration_id = message.arbitration_id
        self.period = period
        super(CyclicSendTaskABC, self).__init__()


class LimitedDurationCyclicSendTaskABC(CyclicSendTaskABC):

    def __init__(self, message, period, duration):
        """Message send task with a defined duration and period.

        :param message: The :class:`can.Message` to be sent periodically.
        :param float period: The rate in seconds at which to send the message.
        :param float duration:
            The duration to keep sending this message at given rate.
        """
        super(LimitedDurationCyclicSendTaskABC, self).__init__(message, period)
        self.duration = duration


class RestartableCyclicTaskABC(CyclicSendTaskABC):
    """Adds support for restarting a stopped cyclic task"""

    @abc.abstractmethod
    def start(self):
        """Restart a stopped periodic task.
        """


class ModifiableCyclicTaskABC(CyclicSendTaskABC):
    """Adds support for modifying a periodic message"""

    def modify_data(self, message):
        """Update the contents of this periodically sent message without altering
        the timing.

<<<<<<< HEAD
        :param message: The :class:`~can.Message` with new :attr:`Message.data`. Note
            the arbitration ID cannot be changed.
=======
        :param message: The :class:`~can.Message` with new :attr:`can.Message.data`.
>>>>>>> 0b7de38f
        """
        self.message = message


class MultiRateCyclicSendTaskABC(CyclicSendTaskABC):
    """Exposes more of the full power of the TX_SETUP opcode.
    """

    def __init__(self, channel, message, count, initial_period, subsequent_period):
        """
        Transmits a message `count` times at `initial_period` then continues to
        transmit message at `subsequent_period`.

        :param `can.Bus` channel:
        :param `can.Message` message:
        :param int count:
        :param float initial_period:
        :param float subsequent_period:
        """
        super(MultiRateCyclicSendTaskABC, self).__init__(channel, message, subsequent_period)


class ThreadBasedCyclicSendTask(ModifiableCyclicTaskABC,
                                LimitedDurationCyclicSendTaskABC,
                                RestartableCyclicTaskABC):
    """Fallback cyclic send task using thread."""

    def __init__(self, bus, lock, message, period, duration=None):
        super(ThreadBasedCyclicSendTask, self).__init__(message, period, duration)
        self.bus = bus
        self.lock = lock
        self.stopped = True
        self.thread = None
        self.end_time = time.time() + duration if duration else None
        self.start()

    def stop(self):
        self.stopped = True

    def start(self):
        self.stopped = False
        if self.thread is None or not self.thread.is_alive():
            name = "Cyclic send task for 0x%X" % (self.message.arbitration_id)
            self.thread = threading.Thread(target=self._run, name=name)
            self.thread.daemon = True
            self.thread.start()

    def _run(self):
        while not self.stopped:
            # Prevent calling bus.send from multiple threads
            with self.lock:
                started = time.time()
                try:
                    self.bus.send(self.message)
                except Exception as exc:
                    log.exception(exc)
                    break
            if self.end_time is not None and time.time() >= self.end_time:
                break
            # Compensate for the time it takes to send the message
            delay = self.period - (time.time() - started)
            time.sleep(max(0.0, delay))


<<<<<<< HEAD
def send_periodic(bus, message, period):
    """
    Send a :class:`~can.Message` every `period` seconds on the given bus.

    :param `~can.BusABC` bus: A CAN bus which supports sending.
    :param `~can.Message` message: Message to send periodically.
    :param float period: The minimum time between sending messages.
=======
def send_periodic(bus, message, period, *args, **kwargs):
    """Send a message every `period` seconds on the given channel.
>>>>>>> 0b7de38f

    :param bus: The :class:`can.BusABC` to transmit to.
    :param message: The :class:`can.Message` instance to periodically send
    :return: A started task instance
    """
    log.warning("The function `can.send_periodic` is deprecated and will " +
             "be removed in version 2.3. Please use `can.Bus.send_periodic` instead.")
    return bus.send_periodic(message, period, *args, **kwargs)<|MERGE_RESOLUTION|>--- conflicted
+++ resolved
@@ -10,10 +10,6 @@
 
 import abc
 import logging
-<<<<<<< HEAD
-=======
-
->>>>>>> 0b7de38f
 import threading
 import time
 
@@ -79,12 +75,9 @@
         """Update the contents of this periodically sent message without altering
         the timing.
 
-<<<<<<< HEAD
-        :param message: The :class:`~can.Message` with new :attr:`Message.data`. Note
-            the arbitration ID cannot be changed.
-=======
-        :param message: The :class:`~can.Message` with new :attr:`can.Message.data`.
->>>>>>> 0b7de38f
+        :param message:
+          The :class:`~can.Message` with new :attr:`can.Message.data`.
+          Note: The arbitration ID cannot be changed.
         """
         self.message = message
 
@@ -149,21 +142,13 @@
             time.sleep(max(0.0, delay))
 
 
-<<<<<<< HEAD
-def send_periodic(bus, message, period):
+def send_periodic(bus, message, period, *args, **kwargs):
     """
     Send a :class:`~can.Message` every `period` seconds on the given bus.
 
     :param `~can.BusABC` bus: A CAN bus which supports sending.
     :param `~can.Message` message: Message to send periodically.
     :param float period: The minimum time between sending messages.
-=======
-def send_periodic(bus, message, period, *args, **kwargs):
-    """Send a message every `period` seconds on the given channel.
->>>>>>> 0b7de38f
-
-    :param bus: The :class:`can.BusABC` to transmit to.
-    :param message: The :class:`can.Message` instance to periodically send
     :return: A started task instance
     """
     log.warning("The function `can.send_periodic` is deprecated and will " +
